# gnomad-toolbox: Simplifying Access and Analysis of gnomAD Data

![License](https://img.shields.io/github/license/broadinstitute/gnomad-toolbox)

The Genome Aggregation Database ([gnomAD](https://gnomad.broadinstitute.org/)) is a widely used resource for understanding genetic variation, offering large-scale data on millions of variants across diverse populations. This toolbox is a Python package designed to streamline use of gnomAD data, simplifying tasks like loading, filtering, and analysis, to make it more accessible to researchers.

> **Disclaimer:** This package is in its early stages of development, and we are actively working on improving it.
> There may be bugs, and the API is subject to change. Feedback and contributions are highly encouraged.

---

## Repository Structure

The package is organized as follows:

```
gnomad_toolbox/
│
├── load_data.py         # Functions to load gnomAD release Hail Tables.
│
├── filtering/           # Modules for filtering gnomAD data.
│   ├── constraint.py    # Filter by constraint metrics (e.g., observed/expected ratios).
│   ├── coverage.py      # Filter by coverage thresholds.
│   ├── frequency.py     # Filter by allele frequency thresholds.
│   ├── pext.py          # Filter by predicted expression (pext) scores.
│   ├── variant.py       # Filter specific variants or sets of variants.
│   ├── vep.py           # Filter by VEP (Variant Effect Predictor) annotations.
│
├── analysis/            # Analysis functions.
│   ├── general.py       # General-purpose analyses, such as summarizing variant statistics.
│
├── notebooks/           # Example Jupyter notebooks.
│   ├── explore_release_data.ipynb       # Guide to loading gnomAD release data.
│   ├── intro_to_filtering_variant_data.ipynb # Introduction to filtering gnomAD variants.
│   ├── dive_into_secondary_analyses.ipynb   # Secondary analyses using gnomAD data.
```

---

## Set Up Your Environment for Hail and gnomAD Toolbox

This section provides step-by-step instructions to set up a working environment for using [Hail](https://hail.is/) and the gnomAD Toolbox.

> We provide this guide to help you set up your environment, but we cannot guarantee that it will work on all systems.
> If you encounter any issues, you can reach out to us on the [gnomAD Forum](https://discuss.gnomad.broadinstitute.org),
> and if it is something that we have come across before, we will try to help you out.

### Prerequisites

Before installing the toolbox, ensure the following:
- Administrator access to install software.
- A working internet connection.
- Java **11**.
<<<<<<< HEAD
  - Check your Java version:
    ```commandline
    java -version
    ```
  - If you do not have Java 11 installed:
    - For Linux, use `apt-get` or `yum` to install OpenJDK 11.
    - For macOS, [Hail recommends](https://hail.is/docs/0.2/install/macosx.html) using [Homebrew](https://brew.sh/):
      ```commandline
      brew tap homebrew/cask-versions
      brew install --cask temurin8
      ```
      or using a packaged installation from [Azul](https://www.azul.com/downloads/?version=java-11-lts&os=macos&package=jdk&show-old-builds=true)
      > Make sure to choose a Java installation with a compatible architecture (Can be found in “Apple Menu > About
      > This Mac”), Apple M1/M2 must use an “arm64” Java, otherwise use an “x86_64” Java.
      >
      > You may also need to set the `JAVA_HOME` environment variable to the path of the installed Java version. For example:
      > ```commandline
      > export JAVA_HOME=/Library/Java/JavaVirtualMachines/zulu-11.jdk/Contents/Home
      > export PATH=$JAVA_HOME/bin:$PATH
      > ```
=======
  > For macOS: [Hail recommends](https://hail.is/docs/0.2/install/macosx.html) using a packaged installation from
  > [Azul](https://www.azul.com/downloads/?version=java-11-lts&os=macos&package=jdk&show-old-builds=true) or using
  > [Homebrew](https://brew.sh/):
  > ```commandline
  > brew tap homebrew/cask-versions
  > brew install --cask temurin8
  > ```
  > Make sure to choose a Java installation with a compatible architecture (Can be found in “Apple Menu > About This
  > Mac”); Apple M1/M2 must use an “arm64” Java, otherwise use an “x86_64” Java.
>>>>>>> 3527120d

### Install Miniconda

Miniconda is a lightweight distribution of Conda.

1. Download Miniconda from the [official website](https://docs.anaconda.com/miniconda/install/).
2. Follow the installation instructions described on the download page for your operating system.
3. Verify installation:
   ```commandline
   conda --version
   ```

### Set Up a Conda Environment

Create and activate a new environment with a specified Python version for the gnomAD Toolbox:
```commandline
conda create -n gnomad-toolbox python=3.11
conda activate gnomad-toolbox
```

### Install gnomAD Toolbox
- To install from PyPI:
  ```commandline
  pip install gnomad-toolbox
  ```
- To install the latest development version from GitHub:
  ```commandline
  pip install git+https://github.com/broadinstitute/gnomad-toolbox@main
  ```

> **Troubleshooting:** If you encounter an error such as `Error: pg_config executable not found`, install the
> `postgresql` package:
> ```commandline
> conda install postgresql
> ```


### Verify the Installation

Start a Python shell and ensure that Hail and the gnomAD Toolbox are set up correctly:
```python
import hail as hl
import gnomad_toolbox
hl.init()
print("Hail and gnomad_toolbox setup is complete!")
```

---

## Available Example Notebooks

The gnomAD Toolbox includes Jupyter notebooks to help you get started with gnomAD data:

- **Explore Release Data:**
   - Learn how to load and inspect gnomAD release data.
   - Notebook: `explore_release_data.ipynb`

- **Filter Variants:**
   - Understand how to filter variants using different criteria.
   - Notebook: `intro_to_filtering_variant_data.ipynb`

- **Perform Secondary Analyses:**
   - Explore more advanced analyses using gnomAD data.
   - Notebook: `dive_into_secondary_analyses.ipynb`

## Run the Example Notebooks Locally
> If you already have experience with Google Cloud and using Jupyter notebooks, you can skip this section and use the
> notebooks in your preferred environment.

### Install the Cloud Storage Connector

Hail uses the Google Cloud Storage Connector to read and write data from Google Cloud Storage. The easiest way to
install the connector is to use the `install-gcs-connector` script provided by the Broad Institute:
```commandline
curl -sSL https://broad.io/install-gcs-connector | python3 - --auth-type UNAUTHENTICATED
```

### Copy and Open the Notebooks

1. Copy the notebooks to a directory of your choice:
   ```commandline
   copy-gnomad-toolbox-notebooks /path/to/your/notebooks
   ```
   > If the specified directory already exists, you will need to provide a different path, or if you want to overwrite
   > the existing directory, you will need to add the `--overwrite` flag:
   >   ```commandline
   >   copy-gnomad-toolbox-notebooks /path/to/your/notebooks --overwrite
   >   ```

2. Start Jupyter with gnomad-toolbox specific configurations:
   - For Jupyter Notebook:
     ```commandline
     gnomad-toolbox-jupyter notebook
     ```
   - For Jupyter Lab:
     ```commandline
     gnomad-toolbox-jupyter lab
     ```

   > These commands will start a Jupyter notebook/lab server and open a new tab in your default web browser. The
   > notebook directory containing the example notebooks will be displayed.

3. Open the `explore_release_data.ipynb` notebook to learn how to load gnomAD release data:
   - Run all cells by clicking on the >> button in the toolbar (shown in the image below) or by selecting "Run All"
   - from the "Cell" menu.
      ![jupyter notebook -- run all cells](images/jupyter_run_all.png)

4. Explore the other notebooks described above.

5. Try adding your own queries to the notebooks to explore the data further.
   > **WARNING:** Avoid running queries on the full dataset as it may take a long time.

---

## Resources

### gnomAD:
- [gnomAD Toolbox Documentation](https://broadinstitute.github.io/gnomad-toolbox/)
- [gnomAD Browser](https://gnomad.broadinstitute.org/)
- [gnomAD Download Page](https://gnomad.broadinstitute.org/downloads)
- [gnomAD Forum](https://discuss.gnomad.broadinstitute.org)

### Hail:
- [Hail Documentation](https://hail.is/docs/0.2/index.html)
- [Hail Discussion Forum](https://discuss.hail.is/)

---

## Contributing

We welcome contributions to the gnomAD Toolbox! See the [CONTRIBUTING.md](CONTRIBUTING.md) file for more information.

---

## License

This project is licensed under the BSD 3-Clause License. See the [LICENSE](LICENSE) file for details.<|MERGE_RESOLUTION|>--- conflicted
+++ resolved
@@ -51,7 +51,6 @@
 - Administrator access to install software.
 - A working internet connection.
 - Java **11**.
-<<<<<<< HEAD
   - Check your Java version:
     ```commandline
     java -version
@@ -65,24 +64,13 @@
       ```
       or using a packaged installation from [Azul](https://www.azul.com/downloads/?version=java-11-lts&os=macos&package=jdk&show-old-builds=true)
       > Make sure to choose a Java installation with a compatible architecture (Can be found in “Apple Menu > About
-      > This Mac”), Apple M1/M2 must use an “arm64” Java, otherwise use an “x86_64” Java.
+      > This Mac”); Apple M1/M2 must use an “arm64” Java, otherwise use an “x86_64” Java.
       >
       > You may also need to set the `JAVA_HOME` environment variable to the path of the installed Java version. For example:
       > ```commandline
       > export JAVA_HOME=/Library/Java/JavaVirtualMachines/zulu-11.jdk/Contents/Home
       > export PATH=$JAVA_HOME/bin:$PATH
       > ```
-=======
-  > For macOS: [Hail recommends](https://hail.is/docs/0.2/install/macosx.html) using a packaged installation from
-  > [Azul](https://www.azul.com/downloads/?version=java-11-lts&os=macos&package=jdk&show-old-builds=true) or using
-  > [Homebrew](https://brew.sh/):
-  > ```commandline
-  > brew tap homebrew/cask-versions
-  > brew install --cask temurin8
-  > ```
-  > Make sure to choose a Java installation with a compatible architecture (Can be found in “Apple Menu > About This
-  > Mac”); Apple M1/M2 must use an “arm64” Java, otherwise use an “x86_64” Java.
->>>>>>> 3527120d
 
 ### Install Miniconda
 
